use ratatui::{
  crossterm::event::KeyCode,
  layout::{Constraint, Direction, Layout},
  text::Line,
};

<<<<<<< HEAD
use crate::{installer::{Installer, Page, Signal, HIGHLIGHT}, styled_block, ui_back, ui_close, ui_down, ui_enter, ui_up, widget::{Button, ConfigWidget, HelpModal, InfoBox, LineEditor, StrList, TableWidget, WidgetBox}};
=======
use crate::{
  installer::{HIGHLIGHT, Installer, Page, Signal},
  styled_block,
  widget::{Button, ConfigWidget, HelpModal, InfoBox, LineEditor, StrList, TableWidget, WidgetBox},
};
>>>>>>> 221c66f5

#[derive(Debug, Clone, serde::Serialize, serde::Deserialize)]
pub struct User {
  pub username: String,
  pub password_hash: String,
  pub groups: Vec<String>,
}

impl User {
  pub fn as_table_row(&self) -> Vec<String> {
    vec![self.username.clone(), self.groups.join(", ")]
  }
}

pub struct UserAccounts {
  pub user_table: TableWidget,
  pub buttons: WidgetBox,
  help_modal: HelpModal<'static>,
}

impl UserAccounts {
<<<<<<< HEAD
	pub fn new(users: Vec<User>) -> Self {
		let buttons = vec![
			Box::new(Button::new("Back")) as Box<dyn ConfigWidget>,
		];
		let buttons = WidgetBox::button_menu(buttons);
		let widths = vec![
			Constraint::Percentage(50),
			Constraint::Percentage(50),
		];
		let headers = vec![
			"Username".to_string(),
			"Groups".to_string(),
		];
		let mut rows: Vec<Vec<String>> = users.into_iter().map(|u| u.as_table_row()).collect();
		rows.insert(0, vec!["Add a new user".into(), "".into()]);
		let mut user_table = TableWidget::new("Users", widths, headers, rows);
		user_table.focus();
		let help_content = styled_block(vec![
			vec![(Some((ratatui::style::Color::Yellow, ratatui::style::Modifier::BOLD)), "↑/↓, j/k"), (None, " - Navigate user list")],
			vec![(Some((ratatui::style::Color::Yellow, ratatui::style::Modifier::BOLD)), "Enter →, l"), (None, " - Add new user or edit selected user")],
			vec![(Some((ratatui::style::Color::Yellow, ratatui::style::Modifier::BOLD)), "Tab"), (None, " - Switch between user list and buttons")],
			vec![(Some((ratatui::style::Color::Yellow, ratatui::style::Modifier::BOLD)), "Esc, q, ←, h"), (None, " - Return to main menu")],
			vec![(Some((ratatui::style::Color::Yellow, ratatui::style::Modifier::BOLD)), "?"), (None, " - Show this help")],
			vec![(None, "")],
			vec![(None, "Create user accounts for your NixOS system.")],
			vec![(None, "Select 'Add a new user' to create accounts, or select")],
			vec![(None, "an existing user to modify their settings.")],
		]);
		let help_modal = HelpModal::new("User Accounts", help_content);
		Self {
			user_table,
			buttons,
			help_modal,
		}
	}
	pub fn display_widget(installer: &mut Installer) -> Option<Box<dyn ConfigWidget>> {
		let users = installer.users.clone();
		if users.is_empty() {
			return None;
		}
		Some(Box::new(TableWidget::new(
			"Users",
			vec![
				Constraint::Percentage(50),
				Constraint::Percentage(50),
			],
			vec![
				"Username".to_string(),
				"Groups".to_string(),
			],
			users.into_iter().map(|u| u.as_table_row()).collect(),
		)))
	}
	pub fn page_info<'a>() -> (String, Vec<Line<'a>>) {
		let title = "User Accounts".to_string();
		let description = vec![
			Line::from("Manage user accounts for the system."),
		];
		(title, description)
	}
}

impl Page for UserAccounts {
	fn render(&mut self, installer: &mut super::Installer, f: &mut ratatui::Frame, area: ratatui::prelude::Rect) {
		let chunks = ratatui::layout::Layout::default()
			.direction(ratatui::layout::Direction::Vertical)
			.margin(1)
			.constraints([
				ratatui::layout::Constraint::Percentage(60),
				ratatui::layout::Constraint::Percentage(40),
			].as_ref())
			.split(area);
		let mut rows: Vec<Vec<String>> = installer.users.clone().into_iter().map(|u| u.as_table_row()).collect();
		rows.insert(0, vec!["Add a new user".into(), "".into()]);
		self.user_table.set_rows(rows);
		self.user_table.fix_selection();
		self.user_table.render(f, chunks[0]);
		self.buttons.render(f, chunks[1]);

		// Render help modal on top
		self.help_modal.render(f, area);
	}

	fn handle_input(&mut self, installer: &mut super::Installer, event: ratatui::crossterm::event::KeyEvent) -> Signal {
		match event.code {
			KeyCode::Char('?') => {
				self.help_modal.toggle();
				return Signal::Wait;
			}
			ui_close!() if self.help_modal.visible => {
				self.help_modal.hide();
				return Signal::Wait;
			}
			_ if self.help_modal.visible => {
				return Signal::Wait;
			}
			_ => {}
		}

		if self.user_table.is_focused() {
			match event.code {
				ui_down!() => {
					if !self.user_table.next_row() {
						self.user_table.unfocus();
						self.buttons.focus();
						self.buttons.first_child();
					}
					Signal::Wait
				}
				ui_up!() => {
					if !self.user_table.previous_row() {
						self.user_table.unfocus();
						self.buttons.focus();
						self.buttons.last_child();
					}
					Signal::Wait
				}
				ui_enter!() => {
					let Some(selected_user) = self.user_table.selected_row() else {
						return Signal::Error(anyhow::anyhow!("No user selected"));
					};
					if selected_user == 0 {
						// Add a new user
						Signal::Push(Box::new(AddUser::new()))
					} else {
						let groups = installer.users.get(selected_user - 1)
							.map(|u| u.groups.clone())
							.unwrap_or_default();
						Signal::Push(Box::new(AlterUser::new(selected_user - 1, groups)))
					}
				}
				ui_back!()=> {
					Signal::Pop
				}
				_ => Signal::Wait,
			}
		} else if self.buttons.is_focused() {
			match event.code {
				ui_down!() => {
					if !self.buttons.next_child() {
						self.buttons.unfocus();
						self.user_table.focus();
						self.user_table.first_row();
					}
					Signal::Wait
				}
				ui_up!() => {
					if !self.buttons.prev_child() {
						self.buttons.unfocus();
						self.user_table.focus();
						self.user_table.last_row();
					}
					Signal::Wait
				}
				ui_enter!() => {
					match self.buttons.selected_child() {
						Some(0) => {
							// Back
							Signal::Pop
						}
						_ => Signal::Wait,
					}
				}
				ui_back!() => {
					Signal::Pop
				}
				_ => Signal::Wait,
			}
		} else {
			self.buttons.focus();
			Signal::Wait
		}
	}

	fn get_help_content(&self) -> (String, Vec<Line<'_>>) {
		let help_content = styled_block(vec![
			vec![(Some((ratatui::style::Color::Yellow, ratatui::style::Modifier::BOLD)), "↑/↓, j/k"), (None, " - Navigate user list")],
			vec![(Some((ratatui::style::Color::Yellow, ratatui::style::Modifier::BOLD)), "Enter, →, j"), (None, " - Add new user or edit selected user")],
			vec![(Some((ratatui::style::Color::Yellow, ratatui::style::Modifier::BOLD)), "Tab"), (None, " - Switch between user list and buttons")],
			vec![(Some((ratatui::style::Color::Yellow, ratatui::style::Modifier::BOLD)), "Esc, q, ←, h"), (None, " - Return to main menu")],
			vec![(Some((ratatui::style::Color::Yellow, ratatui::style::Modifier::BOLD)), "?"), (None, " - Show this help")],
			vec![(None, "")],
			vec![(None, "Create user accounts for your NixOS system.")],
			vec![(None, "Select 'Add a new user' to create accounts, or select")],
			vec![(None, "an existing user to modify their settings.")],
		]);
		("User Accounts".to_string(), help_content)
	}
=======
  pub fn new(users: Vec<User>) -> Self {
    let buttons = vec![Box::new(Button::new("Back")) as Box<dyn ConfigWidget>];
    let buttons = WidgetBox::button_menu(buttons);
    let widths = vec![Constraint::Percentage(50), Constraint::Percentage(50)];
    let headers = vec!["Username".to_string(), "Groups".to_string()];
    let mut rows: Vec<Vec<String>> = users.into_iter().map(|u| u.as_table_row()).collect();
    rows.insert(0, vec!["Add a new user".into(), "".into()]);
    let mut user_table = TableWidget::new("Users", widths, headers, rows);
    user_table.focus();
    let help_content = styled_block(vec![
      vec![
        (
          Some((
            ratatui::style::Color::Yellow,
            ratatui::style::Modifier::BOLD,
          )),
          "↑/↓, j/k",
        ),
        (None, " - Navigate user list"),
      ],
      vec![
        (
          Some((
            ratatui::style::Color::Yellow,
            ratatui::style::Modifier::BOLD,
          )),
          "Enter",
        ),
        (None, " - Add new user or edit selected user"),
      ],
      vec![
        (
          Some((
            ratatui::style::Color::Yellow,
            ratatui::style::Modifier::BOLD,
          )),
          "Tab",
        ),
        (None, " - Switch between user list and buttons"),
      ],
      vec![
        (
          Some((
            ratatui::style::Color::Yellow,
            ratatui::style::Modifier::BOLD,
          )),
          "Esc",
        ),
        (None, " - Return to main menu"),
      ],
      vec![
        (
          Some((
            ratatui::style::Color::Yellow,
            ratatui::style::Modifier::BOLD,
          )),
          "?",
        ),
        (None, " - Show this help"),
      ],
      vec![(None, "")],
      vec![(None, "Create user accounts for your NixOS system.")],
      vec![(
        None,
        "Select 'Add a new user' to create accounts, or select",
      )],
      vec![(None, "an existing user to modify their settings.")],
    ]);
    let help_modal = HelpModal::new("User Accounts", help_content);
    Self {
      user_table,
      buttons,
      help_modal,
    }
  }
  pub fn display_widget(installer: &mut Installer) -> Option<Box<dyn ConfigWidget>> {
    let users = installer.users.clone();
    if users.is_empty() {
      return None;
    }
    Some(Box::new(TableWidget::new(
      "Users",
      vec![Constraint::Percentage(50), Constraint::Percentage(50)],
      vec!["Username".to_string(), "Groups".to_string()],
      users.into_iter().map(|u| u.as_table_row()).collect(),
    )))
  }
  pub fn page_info<'a>() -> (String, Vec<Line<'a>>) {
    let title = "User Accounts".to_string();
    let description = vec![Line::from("Manage user accounts for the system.")];
    (title, description)
  }
}

impl Page for UserAccounts {
  fn render(
    &mut self,
    installer: &mut super::Installer,
    f: &mut ratatui::Frame,
    area: ratatui::prelude::Rect,
  ) {
    let chunks = ratatui::layout::Layout::default()
      .direction(ratatui::layout::Direction::Vertical)
      .margin(1)
      .constraints(
        [
          ratatui::layout::Constraint::Percentage(60),
          ratatui::layout::Constraint::Percentage(40),
        ]
        .as_ref(),
      )
      .split(area);
    let mut rows: Vec<Vec<String>> = installer
      .users
      .clone()
      .into_iter()
      .map(|u| u.as_table_row())
      .collect();
    rows.insert(0, vec!["Add a new user".into(), "".into()]);
    self.user_table.set_rows(rows);
    self.user_table.fix_selection();
    self.user_table.render(f, chunks[0]);
    self.buttons.render(f, chunks[1]);

    // Render help modal on top
    self.help_modal.render(f, area);
  }

  fn handle_input(
    &mut self,
    installer: &mut super::Installer,
    event: ratatui::crossterm::event::KeyEvent,
  ) -> Signal {
    match event.code {
      KeyCode::Char('?') => {
        self.help_modal.toggle();
        return Signal::Wait;
      }
      KeyCode::Esc if self.help_modal.visible => {
        self.help_modal.hide();
        return Signal::Wait;
      }
      _ if self.help_modal.visible => {
        return Signal::Wait;
      }
      _ => {}
    }

    if self.user_table.is_focused() {
      match event.code {
        KeyCode::Char('j') | KeyCode::Down => {
          if !self.user_table.next_row() {
            self.user_table.unfocus();
            self.buttons.focus();
            self.buttons.first_child();
          }
          Signal::Wait
        }
        KeyCode::Char('k') | KeyCode::Up => {
          if !self.user_table.previous_row() {
            self.user_table.unfocus();
            self.buttons.focus();
            self.buttons.last_child();
          }
          Signal::Wait
        }
        KeyCode::Enter => {
          let Some(selected_user) = self.user_table.selected_row() else {
            return Signal::Error(anyhow::anyhow!("No user selected"));
          };
          if selected_user == 0 {
            // Add a new user
            Signal::Push(Box::new(AddUser::new()))
          } else {
            let groups = installer
              .users
              .get(selected_user - 1)
              .map(|u| u.groups.clone())
              .unwrap_or_default();
            Signal::Push(Box::new(AlterUser::new(selected_user - 1, groups)))
          }
        }
        KeyCode::Esc | KeyCode::Char('q') => Signal::Pop,
        _ => Signal::Wait,
      }
    } else if self.buttons.is_focused() {
      match event.code {
        KeyCode::Char('j') | KeyCode::Down => {
          if !self.buttons.next_child() {
            self.buttons.unfocus();
            self.user_table.focus();
            self.user_table.first_row();
          }
          Signal::Wait
        }
        KeyCode::Char('k') | KeyCode::Up => {
          if !self.buttons.prev_child() {
            self.buttons.unfocus();
            self.user_table.focus();
            self.user_table.last_row();
          }
          Signal::Wait
        }
        KeyCode::Enter => {
          match self.buttons.selected_child() {
            Some(0) => {
              // Back
              Signal::Pop
            }
            _ => Signal::Wait,
          }
        }
        KeyCode::Esc | KeyCode::Char('q') => Signal::Pop,
        _ => Signal::Wait,
      }
    } else {
      self.buttons.focus();
      Signal::Wait
    }
  }

  fn get_help_content(&self) -> (String, Vec<Line<'_>>) {
    let help_content = styled_block(vec![
      vec![
        (
          Some((
            ratatui::style::Color::Yellow,
            ratatui::style::Modifier::BOLD,
          )),
          "↑/↓, j/k",
        ),
        (None, " - Navigate user list"),
      ],
      vec![
        (
          Some((
            ratatui::style::Color::Yellow,
            ratatui::style::Modifier::BOLD,
          )),
          "Enter",
        ),
        (None, " - Add new user or edit selected user"),
      ],
      vec![
        (
          Some((
            ratatui::style::Color::Yellow,
            ratatui::style::Modifier::BOLD,
          )),
          "Tab",
        ),
        (None, " - Switch between user list and buttons"),
      ],
      vec![
        (
          Some((
            ratatui::style::Color::Yellow,
            ratatui::style::Modifier::BOLD,
          )),
          "Esc",
        ),
        (None, " - Return to main menu"),
      ],
      vec![
        (
          Some((
            ratatui::style::Color::Yellow,
            ratatui::style::Modifier::BOLD,
          )),
          "?",
        ),
        (None, " - Show this help"),
      ],
      vec![(None, "")],
      vec![(None, "Create user accounts for your NixOS system.")],
      vec![(
        None,
        "Select 'Add a new user' to create accounts, or select",
      )],
      vec![(None, "an existing user to modify their settings.")],
    ]);
    ("User Accounts".to_string(), help_content)
  }
>>>>>>> 221c66f5
}

pub struct AddUser {
  name_input: LineEditor,
  pass_input: LineEditor,
  pass_confirm: LineEditor,
  help_modal: HelpModal<'static>,

  username: Option<String>,
}

impl AddUser {
  pub fn new() -> Self {
    let mut name_input = LineEditor::new("Username", None::<&str>);
    name_input.focus();
    let help_content = styled_block(vec![
      vec![
        (
          Some((
            ratatui::style::Color::Yellow,
            ratatui::style::Modifier::BOLD,
          )),
          "Tab",
        ),
        (None, " - Move to next field"),
      ],
      vec![
        (
          Some((
            ratatui::style::Color::Yellow,
            ratatui::style::Modifier::BOLD,
          )),
          "Shift+Tab",
        ),
        (None, " - Move to previous field"),
      ],
      vec![
        (
          Some((
            ratatui::style::Color::Yellow,
            ratatui::style::Modifier::BOLD,
          )),
          "Enter",
        ),
        (None, " - Create user account"),
      ],
      vec![
        (
          Some((
            ratatui::style::Color::Yellow,
            ratatui::style::Modifier::BOLD,
          )),
          "Esc",
        ),
        (None, " - Cancel and return"),
      ],
      vec![
        (
          Some((
            ratatui::style::Color::Yellow,
            ratatui::style::Modifier::BOLD,
          )),
          "←/→",
        ),
        (None, " - Move cursor in text field"),
      ],
      vec![
        (
          Some((
            ratatui::style::Color::Yellow,
            ratatui::style::Modifier::BOLD,
          )),
          "Home/End",
        ),
        (None, " - Jump to field beginning/end"),
      ],
      vec![
        (
          Some((
            ratatui::style::Color::Yellow,
            ratatui::style::Modifier::BOLD,
          )),
          "?",
        ),
        (None, " - Show this help"),
      ],
      vec![(None, "")],
      vec![(None, "Create a new user account for your NixOS system.")],
      vec![(None, "Enter username, password, and confirm password.")],
      vec![(None, "Passwords are hidden during entry for security.")],
    ]);
    let help_modal = HelpModal::new("Add User", help_content);
    Self {
      name_input,
      pass_input: LineEditor::new("Password", None::<&str>).secret(true),
      pass_confirm: LineEditor::new("Confirm Password", None::<&str>).secret(true),
      help_modal,
      username: None,
    }
  }
  pub fn cycle_forward(&mut self) {
    // Tab was pressed
    if self.name_input.is_focused() {
      self.name_input.unfocus();
      self.pass_input.focus();
    } else if self.pass_input.is_focused() {
      self.pass_input.unfocus();
      self.pass_confirm.focus();
    } else if self.pass_confirm.is_focused() {
      self.pass_confirm.unfocus();
      self.name_input.focus();
    } else {
      self.name_input.focus();
    }
  }
  pub fn cycle_backward(&mut self) {
    // Shift+Tab was pressed
    if self.name_input.is_focused() {
      self.name_input.unfocus();
      self.pass_confirm.focus();
    } else if self.pass_input.is_focused() {
      self.pass_input.unfocus();
      self.name_input.focus();
    } else if self.pass_confirm.is_focused() {
      self.pass_confirm.unfocus();
      self.pass_input.focus();
    } else {
      self.name_input.focus();
    }
  }
}

impl Default for AddUser {
  fn default() -> Self {
    Self::new()
  }
}

impl Page for AddUser {
<<<<<<< HEAD
	fn render(&mut self, _installer: &mut super::Installer, f: &mut ratatui::Frame, area: ratatui::prelude::Rect) {
		let hor_chunks = ratatui::layout::Layout::default()
			.direction(ratatui::layout::Direction::Horizontal)
			.margin(2)
			.constraints([
				ratatui::layout::Constraint::Percentage(25),
				ratatui::layout::Constraint::Percentage(50),
				ratatui::layout::Constraint::Percentage(25),
			].as_ref())
			.split(area);
		let chunks = ratatui::layout::Layout::default()
			.direction(ratatui::layout::Direction::Vertical)
			.margin(1)
			.constraints([
				ratatui::layout::Constraint::Length(3),
				ratatui::layout::Constraint::Length(3),
				ratatui::layout::Constraint::Length(3),
				ratatui::layout::Constraint::Min(0),
			].as_ref())
			.split(hor_chunks[1]);
		self.name_input.render(f, chunks[0]);
		self.pass_input.render(f, chunks[1]);
		self.pass_confirm.render(f, chunks[2]);

		// Render help modal on top
		self.help_modal.render(f, area);
	}

	fn handle_input(&mut self, installer: &mut super::Installer, event: ratatui::crossterm::event::KeyEvent) -> Signal {
		match event.code {
			KeyCode::Char('?') => {
				self.help_modal.toggle();
				return Signal::Wait;
			}
			ui_close!() if self.help_modal.visible => {
				self.help_modal.hide();
				return Signal::Wait;
			}
			_ if self.help_modal.visible => {
				return Signal::Wait;
			}
			_ => {}
		}

		if event.code == KeyCode::Tab {
			self.cycle_forward();
			return Signal::Wait;
		} else if event.code == KeyCode::BackTab {
			self.cycle_backward();
			return Signal::Wait;
		}

		if self.name_input.is_focused() {
			match event.code {
				KeyCode::Enter => {
					if let Some(name) = self.name_input.get_value() {
						let Some(name) = name.as_str() else {
							self.name_input.error("Username cannot be empty");
							return Signal::Wait;
						};
						if name.is_empty() {
							self.name_input.error("Username cannot be empty");
							return Signal::Wait;
						}
						self.username = Some(name.to_string());
						self.name_input.unfocus();
						self.pass_input.focus();
						Signal::Wait
					} else {
						self.name_input.error("Username cannot be empty");
						Signal::Wait
					}
				}
				KeyCode::Esc => {
					Signal::Pop
				}
				_ => self.name_input.handle_input(event)
			}
		} else if self.pass_input.is_focused() {
			match event.code {
				KeyCode::Enter => {
					if let Some(pass) = self.pass_input.get_value() {
						let Some(pass) = pass.as_str() else {
							self.pass_input.error("Password cannot be empty");
							return Signal::Wait;
						};
						if pass.is_empty() {
							self.pass_input.error("Password cannot be empty");
							return Signal::Wait;
						}
						self.pass_input.unfocus();
						self.pass_confirm.focus();
						Signal::Wait
					} else {
						self.pass_input.error("Password cannot be empty");
						Signal::Wait
					}
				}
				_ => self.pass_input.handle_input(event)
			}
		} else if self.pass_confirm.is_focused() {
			match event.code {
				KeyCode::Enter => {
					if let Some(pass) = self.pass_input.get_value() {
						let Some(pass) = pass.as_str() else {
							self.pass_input.error("Password cannot be empty");
							return Signal::Wait;
						};
						if let Some(confirm) = self.pass_confirm.get_value() {
							let Some(confirm) = confirm.as_str() else {
								self.pass_confirm.error("Password confirmation cannot be empty");
								return Signal::Wait;
							};
							if pass != confirm {
								self.pass_confirm.error("Passwords do not match");
								self.pass_input.clear();
								self.pass_confirm.clear();
								return Signal::Wait;
							}
							let hashed = match super::RootPassword::mkpasswd(pass.to_string()) {
								Ok(h) => h,
								Err(e) => {
									return Signal::Error(anyhow::anyhow!("Failed to hash password: {}", e));
								}
							};

							installer.users.push(User {
								username: self.username.clone().unwrap_or_default(),
								password_hash: hashed,
								groups: vec![]
							});
							Signal::Pop
						} else {
							self.pass_confirm.error("Password confirmation cannot be empty");
							return Signal::Wait;
						}
					} else {
						self.pass_input.error("Password cannot be empty");
						return Signal::Wait;
					}
				}
				_ => self.pass_confirm.handle_input(event)
			}
		} else {
			self.name_input.focus();
			Signal::Wait
		}
	}

	fn get_help_content(&self) -> (String, Vec<Line<'_>>) {
		let help_content = styled_block(vec![
			vec![(Some((ratatui::style::Color::Yellow, ratatui::style::Modifier::BOLD)), "Tab"), (None, " - Move to next field")],
			vec![(Some((ratatui::style::Color::Yellow, ratatui::style::Modifier::BOLD)), "Shift+Tab"), (None, " - Move to previous field")],
			vec![(Some((ratatui::style::Color::Yellow, ratatui::style::Modifier::BOLD)), "Enter"), (None, " - Create user account")],
			vec![(Some((ratatui::style::Color::Yellow, ratatui::style::Modifier::BOLD)), "Esc"), (None, " - Cancel and return")],
			vec![(Some((ratatui::style::Color::Yellow, ratatui::style::Modifier::BOLD)), "←/→"), (None, " - Move cursor in text field")],
			vec![(Some((ratatui::style::Color::Yellow, ratatui::style::Modifier::BOLD)), "Home/End"), (None, " - Jump to field beginning/end")],
			vec![(Some((ratatui::style::Color::Yellow, ratatui::style::Modifier::BOLD)), "?"), (None, " - Show this help")],
			vec![(None, "")],
			vec![(None, "Create a new user account for your NixOS system.")],
			vec![(None, "Enter username, password, and confirm password.")],
			vec![(None, "Passwords are hidden during entry for security.")],
		]);
		("Add User".to_string(), help_content)
	}
=======
  fn render(
    &mut self,
    _installer: &mut super::Installer,
    f: &mut ratatui::Frame,
    area: ratatui::prelude::Rect,
  ) {
    let hor_chunks = ratatui::layout::Layout::default()
      .direction(ratatui::layout::Direction::Horizontal)
      .margin(2)
      .constraints(
        [
          ratatui::layout::Constraint::Percentage(25),
          ratatui::layout::Constraint::Percentage(50),
          ratatui::layout::Constraint::Percentage(25),
        ]
        .as_ref(),
      )
      .split(area);
    let chunks = ratatui::layout::Layout::default()
      .direction(ratatui::layout::Direction::Vertical)
      .margin(1)
      .constraints(
        [
          ratatui::layout::Constraint::Length(3),
          ratatui::layout::Constraint::Length(3),
          ratatui::layout::Constraint::Length(3),
          ratatui::layout::Constraint::Min(0),
        ]
        .as_ref(),
      )
      .split(hor_chunks[1]);
    self.name_input.render(f, chunks[0]);
    self.pass_input.render(f, chunks[1]);
    self.pass_confirm.render(f, chunks[2]);

    // Render help modal on top
    self.help_modal.render(f, area);
  }

  fn handle_input(
    &mut self,
    installer: &mut super::Installer,
    event: ratatui::crossterm::event::KeyEvent,
  ) -> Signal {
    match event.code {
      KeyCode::Char('?') => {
        self.help_modal.toggle();
        return Signal::Wait;
      }
      KeyCode::Esc if self.help_modal.visible => {
        self.help_modal.hide();
        return Signal::Wait;
      }
      _ if self.help_modal.visible => {
        return Signal::Wait;
      }
      _ => {}
    }

    if event.code == KeyCode::Tab {
      self.cycle_forward();
      return Signal::Wait;
    } else if event.code == KeyCode::BackTab {
      self.cycle_backward();
      return Signal::Wait;
    }

    if self.name_input.is_focused() {
      match event.code {
        KeyCode::Enter => {
          if let Some(name) = self.name_input.get_value() {
            let Some(name) = name.as_str() else {
              self.name_input.error("Username cannot be empty");
              return Signal::Wait;
            };
            if name.is_empty() {
              self.name_input.error("Username cannot be empty");
              return Signal::Wait;
            }
            self.username = Some(name.to_string());
            self.name_input.unfocus();
            self.pass_input.focus();
            Signal::Wait
          } else {
            self.name_input.error("Username cannot be empty");
            Signal::Wait
          }
        }
        KeyCode::Esc => Signal::Pop,
        _ => self.name_input.handle_input(event),
      }
    } else if self.pass_input.is_focused() {
      match event.code {
        KeyCode::Enter => {
          if let Some(pass) = self.pass_input.get_value() {
            let Some(pass) = pass.as_str() else {
              self.pass_input.error("Password cannot be empty");
              return Signal::Wait;
            };
            if pass.is_empty() {
              self.pass_input.error("Password cannot be empty");
              return Signal::Wait;
            }
            self.pass_input.unfocus();
            self.pass_confirm.focus();
            Signal::Wait
          } else {
            self.pass_input.error("Password cannot be empty");
            Signal::Wait
          }
        }
        _ => self.pass_input.handle_input(event),
      }
    } else if self.pass_confirm.is_focused() {
      match event.code {
        KeyCode::Enter => {
          if let Some(pass) = self.pass_input.get_value() {
            let Some(pass) = pass.as_str() else {
              self.pass_input.error("Password cannot be empty");
              return Signal::Wait;
            };
            if let Some(confirm) = self.pass_confirm.get_value() {
              let Some(confirm) = confirm.as_str() else {
                self
                  .pass_confirm
                  .error("Password confirmation cannot be empty");
                return Signal::Wait;
              };
              if pass != confirm {
                self.pass_confirm.error("Passwords do not match");
                self.pass_input.clear();
                self.pass_confirm.clear();
                return Signal::Wait;
              }
              let hashed = match super::RootPassword::mkpasswd(pass.to_string()) {
                Ok(h) => h,
                Err(e) => {
                  return Signal::Error(anyhow::anyhow!("Failed to hash password: {}", e));
                }
              };

              installer.users.push(User {
                username: self.username.clone().unwrap_or_default(),
                password_hash: hashed,
                groups: vec![],
              });
              Signal::Pop
            } else {
              self
                .pass_confirm
                .error("Password confirmation cannot be empty");
              return Signal::Wait;
            }
          } else {
            self.pass_input.error("Password cannot be empty");
            return Signal::Wait;
          }
        }
        _ => self.pass_confirm.handle_input(event),
      }
    } else {
      self.name_input.focus();
      Signal::Wait
    }
  }

  fn get_help_content(&self) -> (String, Vec<Line<'_>>) {
    let help_content = styled_block(vec![
      vec![
        (
          Some((
            ratatui::style::Color::Yellow,
            ratatui::style::Modifier::BOLD,
          )),
          "Tab",
        ),
        (None, " - Move to next field"),
      ],
      vec![
        (
          Some((
            ratatui::style::Color::Yellow,
            ratatui::style::Modifier::BOLD,
          )),
          "Shift+Tab",
        ),
        (None, " - Move to previous field"),
      ],
      vec![
        (
          Some((
            ratatui::style::Color::Yellow,
            ratatui::style::Modifier::BOLD,
          )),
          "Enter",
        ),
        (None, " - Create user account"),
      ],
      vec![
        (
          Some((
            ratatui::style::Color::Yellow,
            ratatui::style::Modifier::BOLD,
          )),
          "Esc",
        ),
        (None, " - Cancel and return"),
      ],
      vec![
        (
          Some((
            ratatui::style::Color::Yellow,
            ratatui::style::Modifier::BOLD,
          )),
          "←/→",
        ),
        (None, " - Move cursor in text field"),
      ],
      vec![
        (
          Some((
            ratatui::style::Color::Yellow,
            ratatui::style::Modifier::BOLD,
          )),
          "Home/End",
        ),
        (None, " - Jump to field beginning/end"),
      ],
      vec![
        (
          Some((
            ratatui::style::Color::Yellow,
            ratatui::style::Modifier::BOLD,
          )),
          "?",
        ),
        (None, " - Show this help"),
      ],
      vec![(None, "")],
      vec![(None, "Create a new user account for your NixOS system.")],
      vec![(None, "Enter username, password, and confirm password.")],
      vec![(None, "Passwords are hidden during entry for security.")],
    ]);
    ("Add User".to_string(), help_content)
  }
>>>>>>> 221c66f5
}

pub struct AlterUser {
  pub selected_user: usize,

  /// Main menu options
  pub buttons: WidgetBox,

  /// Name change
  pub name_input: LineEditor,

  /// Password change
  pub pass_input: LineEditor,
  pub pass_confirm: LineEditor,

  /// Group Editor
  pub group_name_input: LineEditor,
  pub group_list: StrList,
  help_modal: HelpModal<'static>,
}

impl AlterUser {
<<<<<<< HEAD
	pub fn new(selected_user_idx: usize, groups: Vec<String>) -> Self {
		let buttons = vec![
			Box::new(Button::new("Change username")) as Box<dyn ConfigWidget>,
			Box::new(Button::new("Change password")) as Box<dyn ConfigWidget>,
			Box::new(Button::new("Edit Groups")) as Box<dyn ConfigWidget>,
			Box::new(Button::new("Delete user")) as Box<dyn ConfigWidget>,
		];
		let mut buttons = WidgetBox::button_menu(buttons);
		buttons.focus();
		let help_content = styled_block(vec![
			vec![(Some((ratatui::style::Color::Yellow, ratatui::style::Modifier::BOLD)), "↑/↓, j/k"), (None, " - Navigate menu options")],
			vec![(Some((ratatui::style::Color::Yellow, ratatui::style::Modifier::BOLD)), "Enter, →, l"), (None, " - Select option")],
			vec![(Some((ratatui::style::Color::Yellow, ratatui::style::Modifier::BOLD)), "Tab"), (None, " - Navigate between fields")],
			vec![(Some((ratatui::style::Color::Yellow, ratatui::style::Modifier::BOLD)), "Esc, q, ←, h"), (None, " - Return to previous menu")],
			vec![(Some((ratatui::style::Color::Yellow, ratatui::style::Modifier::BOLD)), "?"), (None, " - Show this help")],
			vec![(None, "")],
			vec![(None, "Modify an existing user account. Choose from changing")],
			vec![(None, "username, password, groups, or deleting the user.")],
		]);
		let help_modal = HelpModal::new("Alter User", help_content);
		Self {
			selected_user: selected_user_idx,
			buttons,
			name_input: LineEditor::new("New username", None::<&str>),
			pass_input: LineEditor::new("New password", None::<&str>).secret(true),
			pass_confirm: LineEditor::new("Confirm password", None::<&str>).secret(true),
			group_name_input: LineEditor::new("Add group", None::<&str>),
			group_list: StrList::new("Groups", groups),
			help_modal,
		}
	}
	pub fn render_main_menu(&mut self, f: &mut ratatui::Frame, area: ratatui::prelude::Rect) {
		let vert_chunks = Layout::default()
			.direction(Direction::Vertical)
			.constraints(
				[
					Constraint::Percentage(50),
					Constraint::Percentage(50),
				]
				.as_ref(),
			)
			.split(area);
		let hor_chunks = Layout::default()
			.direction(Direction::Horizontal)
			.margin(2)
			.constraints(
				[
					Constraint::Percentage(40),
					Constraint::Percentage(20),
					Constraint::Percentage(40),
				]
				.as_ref(),
			)
			.split(vert_chunks[0]);
		self.buttons.render(f, hor_chunks[1]);
	}
	pub fn render_name_change(&mut self, f: &mut ratatui::Frame, area: ratatui::prelude::Rect) {
		let chunks = Layout::default()
			.direction(Direction::Vertical)
			.margin(2)
			.constraints(
				[
					Constraint::Length(5),
					Constraint::Min(0),
				]
				.as_ref(),
			)
			.split(area);
		let hor_chunks = Layout::default()
			.direction(Direction::Horizontal)
			.margin(2)
			.constraints(
				[
					Constraint::Percentage(25),
					Constraint::Percentage(50),
					Constraint::Percentage(25),
				]
				.as_ref(),
			)
			.split(chunks[0]);
		self.name_input.render(f, hor_chunks[1]);
	}
	pub fn render_pass_change(&mut self, f: &mut ratatui::Frame, area: ratatui::prelude::Rect) {
		let chunks = Layout::default()
			.direction(Direction::Vertical)
			.margin(2)
			.constraints(
				[
					Constraint::Length(5),
					Constraint::Length(5),
					Constraint::Min(0),
				]
				.as_ref(),
			)
			.split(area);
		let hor_chunks1 = Layout::default()
			.direction(Direction::Horizontal)
			.margin(2)
			.constraints(
				[
					Constraint::Percentage(25),
					Constraint::Percentage(50),
					Constraint::Percentage(25),
				]
				.as_ref(),
			)
			.split(chunks[0]);
		let hor_chunks2 = Layout::default()
			.direction(Direction::Horizontal)
			.margin(2)
			.constraints(
				[
					Constraint::Percentage(25),
					Constraint::Percentage(50),
					Constraint::Percentage(25),
				]
				.as_ref(),
			)
			.split(chunks[1]);
		self.pass_input.render(f, hor_chunks1[1]);
		self.pass_confirm.render(f, hor_chunks2[1]);
	}
	pub fn render_edit_groups(&mut self, _installer: &mut super::Installer, f: &mut ratatui::Frame, area: ratatui::prelude::Rect) {
		let hor_chunks = Layout::default()
			.direction(Direction::Horizontal)
			.margin(2)
			.constraints(
				[
					Constraint::Percentage(50),
					Constraint::Percentage(50),
				]
				.as_ref(),
			)
			.split(area);
		let line_editor_chunks = Layout::default()
			.direction(Direction::Vertical)
			.constraints(
				[
					Constraint::Length(5),
					Constraint::Percentage(80),
					Constraint::Min(7),
				]
				.as_ref(),
			)
			.split(hor_chunks[0]);
		let help_box = InfoBox::new("Help", styled_block(vec![
				vec![(None,"Use "), (HIGHLIGHT, "tab "), (None, "to switch between new group input and group list")],
				vec![(None,"Pressing "), (HIGHLIGHT, "enter "), (None, "on an existing group will delete it.")],
				vec![(None,"Adding the '"), (HIGHLIGHT, "wheel"), (None, "' group enables the use of "), (HIGHLIGHT, "sudo"), (None, ".")],
		]));
		self.group_name_input.render(f, line_editor_chunks[0]);
		help_box.render(f, line_editor_chunks[2]);
		self.group_list.render(f, hor_chunks[1]);
	}
	pub fn handle_input_main_menu(&mut self, installer: &mut super::Installer, event: ratatui::crossterm::event::KeyEvent) -> Signal {
		match event.code {
			ui_down!() => {
				if !self.buttons.next_child() {
					self.buttons.first_child();
				}
				Signal::Wait
			}
			ui_up!() => {
				if !self.buttons.prev_child() {
					self.buttons.last_child();
				}
				Signal::Wait
			}
			KeyCode::Enter => {
				match self.buttons.selected_child() {
					Some(0) => {
						// Change username
						self.buttons.unfocus();
						self.name_input.focus();
						Signal::Wait
					}
					Some(1) => {
						// Change password
						self.buttons.unfocus();
						self.pass_input.focus();
						Signal::Wait
					}
					Some(2) => {
						// Edit groups
						self.buttons.unfocus();
						self.group_name_input.focus();
						Signal::Wait
					}
					Some(3) => {
						// Delete user
						if self.selected_user < installer.users.len() {
							installer.users.remove(self.selected_user);
						}
						Signal::Pop
					}
					_ => Signal::Wait,
				}
			}
			ui_back!() => {
				Signal::Pop
			}
			_ => Signal::Wait,
		}
	}
	pub fn handle_input_name_change(&mut self, installer: &mut super::Installer, event: ratatui::crossterm::event::KeyEvent) -> Signal {
		match event.code {
			KeyCode::Enter => {
				if let Some(name) = self.name_input.get_value() {
					let Some(name) = name.as_str() else {
						self.name_input.error("Username cannot be empty");
						return Signal::Wait;
					};
					if name.is_empty() {
						self.name_input.error("Username cannot be empty");
						return Signal::Wait;
					}
					if self.selected_user < installer.users.len() {
						installer.users[self.selected_user].username = name.to_string();
					}
					self.name_input.unfocus();
					self.buttons.focus();
					Signal::Wait
				} else {
					self.name_input.error("Username cannot be empty");
					Signal::Wait
				}
			}
			ui_close!() => {
				self.name_input.unfocus();
				self.buttons.focus();
				Signal::Wait
			}
			_ => self.name_input.handle_input(event)
		}
	}
	pub fn handle_input_pass_change(&mut self, installer: &mut super::Installer, event: ratatui::crossterm::event::KeyEvent) -> Signal {
		if self.pass_input.is_focused() {
			match event.code {
				KeyCode::Tab => {
					self.pass_input.unfocus();
					self.pass_confirm.focus();
					Signal::Wait
				}
				KeyCode::Enter => {
					if let Some(pass) = self.pass_input.get_value() {
						let Some(pass) = pass.as_str() else {
							self.pass_input.error("Password cannot be empty");
							return Signal::Wait;
						};
						if pass.is_empty() {
							self.pass_input.error("Password cannot be empty");
							return Signal::Wait;
						}
						self.pass_input.unfocus();
						self.pass_confirm.focus();
						Signal::Wait
					} else {
						self.pass_input.error("Password cannot be empty");
						Signal::Wait
					}
				}
				KeyCode::Esc => {
					self.pass_input.unfocus();
					self.buttons.focus();
					Signal::Wait
				}
				_ => self.pass_input.handle_input(event)
			}
		} else if self.pass_confirm.is_focused() {
			match event.code {
				KeyCode::Tab => {
					self.pass_confirm.unfocus();
					self.pass_input.focus();
					Signal::Wait
				}
				KeyCode::Esc => {
					self.pass_confirm.unfocus();
					self.buttons.focus();
					Signal::Wait
				}
				KeyCode::Enter => {
					if let Some(pass) = self.pass_input.get_value() {
						let Some(pass) = pass.as_str() else {
							self.pass_input.error("Password cannot be empty");
							return Signal::Wait;
						};
						if let Some(confirm) = self.pass_confirm.get_value() {
							let Some(confirm) = confirm.as_str() else {
								self.pass_confirm.error("Password confirmation cannot be empty");
								return Signal::Wait;
							};
							if pass != confirm {
								self.pass_confirm.error("Passwords do not match");
								self.pass_input.clear();
								self.pass_confirm.clear();
								return Signal::Wait;
							}
							let hashed = match super::RootPassword::mkpasswd(pass.to_string()) {
								Ok(h) => h,
								Err(e) => {
									return Signal::Error(anyhow::anyhow!("Failed to hash password: {}", e));
								}
							};
							if self.selected_user < installer.users.len() {
								installer.users[self.selected_user].password_hash = hashed;
							}
							self.pass_confirm.unfocus();
							self.buttons.focus();
							Signal::Wait
						} else {
							self.pass_confirm.error("Password confirmation cannot be empty");
							return Signal::Wait;
						}
					} else {
						self.pass_input.error("Password cannot be empty");
						return Signal::Wait;
					}
				}
				_ => self.pass_confirm.handle_input(event)
			}
		} else {
			self.pass_input.focus();
			Signal::Wait
		}
	}
	pub fn handle_input_edit_groups(&mut self, installer: &mut super::Installer, event: ratatui::crossterm::event::KeyEvent) -> Signal {
		if self.group_name_input.is_focused() {
			match event.code {
				KeyCode::Enter => {
					if let Some(group) = self.group_name_input.get_value() {
						let Some(group) = group.as_str() else {
							self.group_name_input.error("Group name cannot be empty");
							return Signal::Wait;
						};
						if group.is_empty() {
							self.group_name_input.error("Group name cannot be empty");
							return Signal::Wait;
						}
						if self.selected_user < installer.users.len() {
							let user = &mut installer.users[self.selected_user];
							if !user.groups.contains(&group.to_string()) {
								user.groups.push(group.to_string());
							} else {
								self.group_name_input.error("User already in group");
								return Signal::Wait;
							}
						}
						self.group_name_input.clear();
						self.group_list.set_items(installer.users[self.selected_user].groups.clone());
						Signal::Wait
					} else {
						self.group_name_input.error("Group name cannot be empty");
						Signal::Wait
					}
				}
				KeyCode::Tab => {
					if !self.group_list.is_empty() {
						self.group_name_input.unfocus();
						self.group_list.focus();
					}
					Signal::Wait
				}
				KeyCode::Esc => {
					self.group_name_input.unfocus();
					self.buttons.focus();
					Signal::Wait
				}
				_ => self.group_name_input.handle_input(event)
			}
		} else if self.group_list.is_focused() {
			// Enter deletes items from the list
			match event.code {
				ui_down!() => {
					if !self.group_list.next_item() {
						self.group_list.first_item();
					}
					Signal::Wait
				}
				ui_up!() => {
					if !self.group_list.previous_item() {
						self.group_list.last_item();
					}
					Signal::Wait
				}
				KeyCode::Enter => {
					if let Some(selected) = self.group_list.selected_item() {
						if self.selected_user < installer.users.len() {
							let user = &mut installer.users[self.selected_user];
							user.groups.retain(|g| g != selected);
							self.group_list.set_items(user.groups.clone());
						}
					}

					if self.group_list.is_empty() {
						self.group_list.unfocus();
						self.group_name_input.focus();
					}
					Signal::Wait
				}
				KeyCode::Tab => {
					self.group_list.unfocus();
					self.group_name_input.focus();
					Signal::Wait
				}
				ui_close!() => {
					self.group_list.unfocus();
					self.buttons.focus();
					Signal::Wait
				}
				_ => Signal::Wait
			}
		} else {
			self.group_name_input.focus();
			Signal::Wait
		}
	}
}

impl Page for AlterUser {
	fn render(&mut self, installer: &mut super::Installer, f: &mut ratatui::Frame, area: ratatui::prelude::Rect) {
		if self.buttons.is_focused() {
			self.render_main_menu(f, area);
		} else if self.name_input.is_focused() {
			self.render_name_change(f, area);
		} else if self.pass_input.is_focused() || self.pass_confirm.is_focused() {
			self.render_pass_change(f, area);
		} else if self.group_name_input.is_focused() || self.group_list.is_focused() {
			self.render_edit_groups(installer, f, area);
		} else {
			self.buttons.focus();
			self.render_main_menu(f, area);
		}

		// Render help modal on top
		self.help_modal.render(f, area);
	}

	fn handle_input(&mut self, installer: &mut super::Installer, event: ratatui::crossterm::event::KeyEvent) -> Signal {
		match event.code {
			KeyCode::Char('?') => {
				self.help_modal.toggle();
				return Signal::Wait;
			}
			ui_close!() if self.help_modal.visible => {
				self.help_modal.hide();
				return Signal::Wait;
			}
			_ if self.help_modal.visible => {
				return Signal::Wait;
			}
			_ => {}
		}

		if self.buttons.is_focused() {
			self.handle_input_main_menu(installer, event)
		} else if self.name_input.is_focused() {
			self.handle_input_name_change(installer, event)
		} else if self.pass_input.is_focused() || self.pass_confirm.is_focused() {
			self.handle_input_pass_change(installer, event)
		} else if self.group_name_input.is_focused() || self.group_list.is_focused() {
			self.handle_input_edit_groups(installer, event)
		} else {
			self.buttons.focus();
			Signal::Wait
		}
	}

	fn get_help_content(&self) -> (String, Vec<Line<'_>>) {
		let help_content = styled_block(vec![
vec![(Some((ratatui::style::Color::Yellow, ratatui::style::Modifier::BOLD)), "↑/↓, j/k"), (None, " - Navigate menu options")],
			vec![(Some((ratatui::style::Color::Yellow, ratatui::style::Modifier::BOLD)), "Enter, →, l"), (None, " - Select option")],
			vec![(Some((ratatui::style::Color::Yellow, ratatui::style::Modifier::BOLD)), "Tab"), (None, " - Navigate between fields")],
			vec![(Some((ratatui::style::Color::Yellow, ratatui::style::Modifier::BOLD)), "Esc, q, ←, h"), (None, " - Return to previous menu")],
			vec![(Some((ratatui::style::Color::Yellow, ratatui::style::Modifier::BOLD)), "?"), (None, " - Show this help")],
			vec![(None, "")],
			vec![(None, "Modify an existing user account. Choose from changing")],
			vec![(None, "username, password, groups, or deleting the user.")],
		]);
		("Alter User".to_string(), help_content)
	}
=======
  pub fn new(selected_user_idx: usize, groups: Vec<String>) -> Self {
    let buttons = vec![
      Box::new(Button::new("Change username")) as Box<dyn ConfigWidget>,
      Box::new(Button::new("Change password")) as Box<dyn ConfigWidget>,
      Box::new(Button::new("Edit Groups")) as Box<dyn ConfigWidget>,
      Box::new(Button::new("Delete user")) as Box<dyn ConfigWidget>,
    ];
    let mut buttons = WidgetBox::button_menu(buttons);
    buttons.focus();
    let help_content = styled_block(vec![
      vec![
        (
          Some((
            ratatui::style::Color::Yellow,
            ratatui::style::Modifier::BOLD,
          )),
          "↑/↓, j/k",
        ),
        (None, " - Navigate menu options"),
      ],
      vec![
        (
          Some((
            ratatui::style::Color::Yellow,
            ratatui::style::Modifier::BOLD,
          )),
          "Enter",
        ),
        (None, " - Select option"),
      ],
      vec![
        (
          Some((
            ratatui::style::Color::Yellow,
            ratatui::style::Modifier::BOLD,
          )),
          "Tab",
        ),
        (None, " - Navigate between fields"),
      ],
      vec![
        (
          Some((
            ratatui::style::Color::Yellow,
            ratatui::style::Modifier::BOLD,
          )),
          "Esc",
        ),
        (None, " - Return to previous menu"),
      ],
      vec![
        (
          Some((
            ratatui::style::Color::Yellow,
            ratatui::style::Modifier::BOLD,
          )),
          "?",
        ),
        (None, " - Show this help"),
      ],
      vec![(None, "")],
      vec![(
        None,
        "Modify an existing user account. Choose from changing",
      )],
      vec![(None, "username, password, groups, or deleting the user.")],
    ]);
    let help_modal = HelpModal::new("Alter User", help_content);
    Self {
      selected_user: selected_user_idx,
      buttons,
      name_input: LineEditor::new("New username", None::<&str>),
      pass_input: LineEditor::new("New password", None::<&str>).secret(true),
      pass_confirm: LineEditor::new("Confirm password", None::<&str>).secret(true),
      group_name_input: LineEditor::new("Add group", None::<&str>),
      group_list: StrList::new("Groups", groups),
      help_modal,
    }
  }
  pub fn render_main_menu(&mut self, f: &mut ratatui::Frame, area: ratatui::prelude::Rect) {
    let vert_chunks = Layout::default()
      .direction(Direction::Vertical)
      .constraints([Constraint::Percentage(50), Constraint::Percentage(50)].as_ref())
      .split(area);
    let hor_chunks = Layout::default()
      .direction(Direction::Horizontal)
      .margin(2)
      .constraints(
        [
          Constraint::Percentage(40),
          Constraint::Percentage(20),
          Constraint::Percentage(40),
        ]
        .as_ref(),
      )
      .split(vert_chunks[0]);
    self.buttons.render(f, hor_chunks[1]);
  }
  pub fn render_name_change(&mut self, f: &mut ratatui::Frame, area: ratatui::prelude::Rect) {
    let chunks = Layout::default()
      .direction(Direction::Vertical)
      .margin(2)
      .constraints([Constraint::Length(5), Constraint::Min(0)].as_ref())
      .split(area);
    let hor_chunks = Layout::default()
      .direction(Direction::Horizontal)
      .margin(2)
      .constraints(
        [
          Constraint::Percentage(25),
          Constraint::Percentage(50),
          Constraint::Percentage(25),
        ]
        .as_ref(),
      )
      .split(chunks[0]);
    self.name_input.render(f, hor_chunks[1]);
  }
  pub fn render_pass_change(&mut self, f: &mut ratatui::Frame, area: ratatui::prelude::Rect) {
    let chunks = Layout::default()
      .direction(Direction::Vertical)
      .margin(2)
      .constraints(
        [
          Constraint::Length(7), // pass input uses this chunk
          Constraint::Length(7), // pass confirmation uses this chunk
          Constraint::Min(0),
        ]
        .as_ref(),
      )
      .split(area);
    let hor_chunks1 = Layout::default()
      .direction(Direction::Horizontal)
      .margin(2)
      .constraints(
        [
          Constraint::Percentage(25),
          Constraint::Percentage(50), // pass input goes here
          Constraint::Percentage(25),
        ]
        .as_ref(),
      )
      .split(chunks[0]);
    let hor_chunks2 = Layout::default()
      .direction(Direction::Horizontal)
      .margin(2)
      .constraints(
        [
          Constraint::Percentage(25),
          Constraint::Percentage(50), // pass confirmation goes here
          Constraint::Percentage(25),
        ]
        .as_ref(),
      )
      .split(chunks[1]);
    self.pass_input.render(f, hor_chunks1[1]);
    self.pass_confirm.render(f, hor_chunks2[1]);
  }
  pub fn render_edit_groups(
    &mut self,
    _installer: &mut super::Installer,
    f: &mut ratatui::Frame,
    area: ratatui::prelude::Rect,
  ) {
    let hor_chunks = Layout::default()
      .direction(Direction::Horizontal)
      .margin(2)
      .constraints([Constraint::Percentage(50), Constraint::Percentage(50)].as_ref())
      .split(area);
    let line_editor_chunks = Layout::default()
      .direction(Direction::Vertical)
      .constraints(
        [
          Constraint::Length(5),
          Constraint::Percentage(80),
          Constraint::Min(7),
        ]
        .as_ref(),
      )
      .split(hor_chunks[0]);
    let help_box = InfoBox::new(
      "Help",
      styled_block(vec![
        vec![
          (None, "Use "),
          (HIGHLIGHT, "tab "),
          (None, "to switch between new group input and group list"),
        ],
        vec![
          (None, "Pressing "),
          (HIGHLIGHT, "enter "),
          (None, "on an existing group will delete it."),
        ],
        vec![
          (None, "Adding the '"),
          (HIGHLIGHT, "wheel"),
          (None, "' group enables the use of "),
          (HIGHLIGHT, "sudo"),
          (None, "."),
        ],
      ]),
    );
    self.group_name_input.render(f, line_editor_chunks[0]);
    help_box.render(f, line_editor_chunks[2]);
    self.group_list.render(f, hor_chunks[1]);
  }
  pub fn handle_input_main_menu(
    &mut self,
    installer: &mut super::Installer,
    event: ratatui::crossterm::event::KeyEvent,
  ) -> Signal {
    match event.code {
      KeyCode::Char('j') | KeyCode::Down => {
        if !self.buttons.next_child() {
          self.buttons.first_child();
        }
        Signal::Wait
      }
      KeyCode::Char('k') | KeyCode::Up => {
        if !self.buttons.prev_child() {
          self.buttons.last_child();
        }
        Signal::Wait
      }
      KeyCode::Enter => {
        match self.buttons.selected_child() {
          Some(0) => {
            // Change username
            self.buttons.unfocus();
            self.name_input.focus();
            Signal::Wait
          }
          Some(1) => {
            // Change password
            self.buttons.unfocus();
            self.pass_input.focus();
            Signal::Wait
          }
          Some(2) => {
            // Edit groups
            self.buttons.unfocus();
            self.group_name_input.focus();
            Signal::Wait
          }
          Some(3) => {
            // Delete user
            if self.selected_user < installer.users.len() {
              installer.users.remove(self.selected_user);
            }
            Signal::Pop
          }
          _ => Signal::Wait,
        }
      }
      KeyCode::Esc | KeyCode::Char('q') => Signal::Pop,
      _ => Signal::Wait,
    }
  }
  pub fn handle_input_name_change(
    &mut self,
    installer: &mut super::Installer,
    event: ratatui::crossterm::event::KeyEvent,
  ) -> Signal {
    match event.code {
      KeyCode::Enter => {
        if let Some(name) = self.name_input.get_value() {
          let Some(name) = name.as_str() else {
            self.name_input.error("Username cannot be empty");
            return Signal::Wait;
          };
          if name.is_empty() {
            self.name_input.error("Username cannot be empty");
            return Signal::Wait;
          }
          if self.selected_user < installer.users.len() {
            installer.users[self.selected_user].username = name.to_string();
          }
          self.name_input.unfocus();
          self.buttons.focus();
          Signal::Wait
        } else {
          self.name_input.error("Username cannot be empty");
          Signal::Wait
        }
      }
      KeyCode::Esc | KeyCode::Char('q') => {
        self.name_input.unfocus();
        self.buttons.focus();
        Signal::Wait
      }
      _ => self.name_input.handle_input(event),
    }
  }
  pub fn handle_input_pass_change(
    &mut self,
    installer: &mut super::Installer,
    event: ratatui::crossterm::event::KeyEvent,
  ) -> Signal {
    if self.pass_input.is_focused() {
      match event.code {
        KeyCode::Tab => {
          self.pass_input.unfocus();
          self.pass_confirm.focus();
          Signal::Wait
        }
        KeyCode::Enter => {
          if let Some(pass) = self.pass_input.get_value() {
            let Some(pass) = pass.as_str() else {
              self.pass_input.error("Password cannot be empty");
              return Signal::Wait;
            };
            if pass.is_empty() {
              self.pass_input.error("Password cannot be empty");
              return Signal::Wait;
            }
            self.pass_input.unfocus();
            self.pass_confirm.focus();
            Signal::Wait
          } else {
            self.pass_input.error("Password cannot be empty");
            Signal::Wait
          }
        }
        KeyCode::Esc => {
          self.pass_input.unfocus();
          self.buttons.focus();
          Signal::Wait
        }
        _ => self.pass_input.handle_input(event),
      }
    } else if self.pass_confirm.is_focused() {
      match event.code {
        KeyCode::Tab => {
          self.pass_confirm.unfocus();
          self.pass_input.focus();
          Signal::Wait
        }
        KeyCode::Esc => {
          self.pass_confirm.unfocus();
          self.buttons.focus();
          Signal::Wait
        }
        KeyCode::Enter => {
          if let Some(pass) = self.pass_input.get_value() {
            let Some(pass) = pass.as_str() else {
              self.pass_input.error("Password cannot be empty");
              return Signal::Wait;
            };
            if let Some(confirm) = self.pass_confirm.get_value() {
              let Some(confirm) = confirm.as_str() else {
                self
                  .pass_confirm
                  .error("Password confirmation cannot be empty");
                return Signal::Wait;
              };
              if pass != confirm {
                self.pass_confirm.error("Passwords do not match");
                self.pass_input.clear();
                self.pass_confirm.clear();
                return Signal::Wait;
              }
              let hashed = match super::RootPassword::mkpasswd(pass.to_string()) {
                Ok(h) => h,
                Err(e) => {
                  return Signal::Error(anyhow::anyhow!("Failed to hash password: {}", e));
                }
              };
              if self.selected_user < installer.users.len() {
                installer.users[self.selected_user].password_hash = hashed;
              }
              self.pass_confirm.unfocus();
              self.buttons.focus();
              Signal::Wait
            } else {
              self
                .pass_confirm
                .error("Password confirmation cannot be empty");
              return Signal::Wait;
            }
          } else {
            self.pass_input.error("Password cannot be empty");
            return Signal::Wait;
          }
        }
        _ => self.pass_confirm.handle_input(event),
      }
    } else {
      self.pass_input.focus();
      Signal::Wait
    }
  }
  pub fn handle_input_edit_groups(
    &mut self,
    installer: &mut super::Installer,
    event: ratatui::crossterm::event::KeyEvent,
  ) -> Signal {
    if self.group_name_input.is_focused() {
      match event.code {
        KeyCode::Enter => {
          if let Some(group) = self.group_name_input.get_value() {
            let Some(group) = group.as_str() else {
              self.group_name_input.error("Group name cannot be empty");
              return Signal::Wait;
            };
            if group.is_empty() {
              self.group_name_input.error("Group name cannot be empty");
              return Signal::Wait;
            }
            if self.selected_user < installer.users.len() {
              let user = &mut installer.users[self.selected_user];
              if !user.groups.contains(&group.to_string()) {
                user.groups.push(group.to_string());
              } else {
                self.group_name_input.error("User already in group");
                return Signal::Wait;
              }
            }
            self.group_name_input.clear();
            self
              .group_list
              .set_items(installer.users[self.selected_user].groups.clone());
            Signal::Wait
          } else {
            self.group_name_input.error("Group name cannot be empty");
            Signal::Wait
          }
        }
        KeyCode::Tab => {
          if !self.group_list.is_empty() {
            self.group_name_input.unfocus();
            self.group_list.focus();
          }
          Signal::Wait
        }
        KeyCode::Esc => {
          self.group_name_input.unfocus();
          self.buttons.focus();
          Signal::Wait
        }
        _ => self.group_name_input.handle_input(event),
      }
    } else if self.group_list.is_focused() {
      // Enter deletes items from the list
      match event.code {
        KeyCode::Char('j') | KeyCode::Down => {
          if !self.group_list.next_item() {
            self.group_list.first_item();
          }
          Signal::Wait
        }
        KeyCode::Char('k') | KeyCode::Up => {
          if !self.group_list.previous_item() {
            self.group_list.last_item();
          }
          Signal::Wait
        }
        KeyCode::Enter => {
          if let Some(selected) = self.group_list.selected_item() {
            if self.selected_user < installer.users.len() {
              let user = &mut installer.users[self.selected_user];
              user.groups.retain(|g| g != selected);
              self.group_list.set_items(user.groups.clone());
            }
          }

          if self.group_list.is_empty() {
            self.group_list.unfocus();
            self.group_name_input.focus();
          }
          Signal::Wait
        }
        KeyCode::Tab => {
          self.group_list.unfocus();
          self.group_name_input.focus();
          Signal::Wait
        }
        KeyCode::Esc | KeyCode::Char('q') => {
          self.group_list.unfocus();
          self.buttons.focus();
          Signal::Wait
        }
        _ => Signal::Wait,
      }
    } else {
      self.group_name_input.focus();
      Signal::Wait
    }
  }
}

impl Page for AlterUser {
  fn render(
    &mut self,
    installer: &mut super::Installer,
    f: &mut ratatui::Frame,
    area: ratatui::prelude::Rect,
  ) {
    if self.buttons.is_focused() {
      self.render_main_menu(f, area);
    } else if self.name_input.is_focused() {
      self.render_name_change(f, area);
    } else if self.pass_input.is_focused() || self.pass_confirm.is_focused() {
      self.render_pass_change(f, area);
    } else if self.group_name_input.is_focused() || self.group_list.is_focused() {
      self.render_edit_groups(installer, f, area);
    } else {
      self.buttons.focus();
      self.render_main_menu(f, area);
    }

    // Render help modal on top
    self.help_modal.render(f, area);
  }

  fn handle_input(
    &mut self,
    installer: &mut super::Installer,
    event: ratatui::crossterm::event::KeyEvent,
  ) -> Signal {
    match event.code {
      KeyCode::Char('?') => {
        self.help_modal.toggle();
        return Signal::Wait;
      }
      KeyCode::Esc if self.help_modal.visible => {
        self.help_modal.hide();
        return Signal::Wait;
      }
      _ if self.help_modal.visible => {
        return Signal::Wait;
      }
      _ => {}
    }

    if self.buttons.is_focused() {
      self.handle_input_main_menu(installer, event)
    } else if self.name_input.is_focused() {
      self.handle_input_name_change(installer, event)
    } else if self.pass_input.is_focused() || self.pass_confirm.is_focused() {
      self.handle_input_pass_change(installer, event)
    } else if self.group_name_input.is_focused() || self.group_list.is_focused() {
      self.handle_input_edit_groups(installer, event)
    } else {
      self.buttons.focus();
      Signal::Wait
    }
  }

  fn get_help_content(&self) -> (String, Vec<Line<'_>>) {
    let help_content = styled_block(vec![
      vec![
        (
          Some((
            ratatui::style::Color::Yellow,
            ratatui::style::Modifier::BOLD,
          )),
          "↑/↓, j/k",
        ),
        (None, " - Navigate menu options"),
      ],
      vec![
        (
          Some((
            ratatui::style::Color::Yellow,
            ratatui::style::Modifier::BOLD,
          )),
          "Enter",
        ),
        (None, " - Select option"),
      ],
      vec![
        (
          Some((
            ratatui::style::Color::Yellow,
            ratatui::style::Modifier::BOLD,
          )),
          "Tab",
        ),
        (None, " - Navigate between fields"),
      ],
      vec![
        (
          Some((
            ratatui::style::Color::Yellow,
            ratatui::style::Modifier::BOLD,
          )),
          "Esc",
        ),
        (None, " - Return to previous menu"),
      ],
      vec![
        (
          Some((
            ratatui::style::Color::Yellow,
            ratatui::style::Modifier::BOLD,
          )),
          "?",
        ),
        (None, " - Show this help"),
      ],
      vec![(None, "")],
      vec![(
        None,
        "Modify an existing user account. Choose from changing",
      )],
      vec![(None, "username, password, groups, or deleting the user.")],
    ]);
    ("Alter User".to_string(), help_content)
  }
>>>>>>> 221c66f5
}<|MERGE_RESOLUTION|>--- conflicted
+++ resolved
@@ -1,18 +1,11 @@
+
 use ratatui::{
   crossterm::event::KeyCode,
   layout::{Constraint, Direction, Layout},
   text::Line,
 };
 
-<<<<<<< HEAD
 use crate::{installer::{Installer, Page, Signal, HIGHLIGHT}, styled_block, ui_back, ui_close, ui_down, ui_enter, ui_up, widget::{Button, ConfigWidget, HelpModal, InfoBox, LineEditor, StrList, TableWidget, WidgetBox}};
-=======
-use crate::{
-  installer::{HIGHLIGHT, Installer, Page, Signal},
-  styled_block,
-  widget::{Button, ConfigWidget, HelpModal, InfoBox, LineEditor, StrList, TableWidget, WidgetBox},
-};
->>>>>>> 221c66f5
 
 #[derive(Debug, Clone, serde::Serialize, serde::Deserialize)]
 pub struct User {
@@ -34,7 +27,6 @@
 }
 
 impl UserAccounts {
-<<<<<<< HEAD
 	pub fn new(users: Vec<User>) -> Self {
 		let buttons = vec![
 			Box::new(Button::new("Back")) as Box<dyn ConfigWidget>,
@@ -223,291 +215,6 @@
 		]);
 		("User Accounts".to_string(), help_content)
 	}
-=======
-  pub fn new(users: Vec<User>) -> Self {
-    let buttons = vec![Box::new(Button::new("Back")) as Box<dyn ConfigWidget>];
-    let buttons = WidgetBox::button_menu(buttons);
-    let widths = vec![Constraint::Percentage(50), Constraint::Percentage(50)];
-    let headers = vec!["Username".to_string(), "Groups".to_string()];
-    let mut rows: Vec<Vec<String>> = users.into_iter().map(|u| u.as_table_row()).collect();
-    rows.insert(0, vec!["Add a new user".into(), "".into()]);
-    let mut user_table = TableWidget::new("Users", widths, headers, rows);
-    user_table.focus();
-    let help_content = styled_block(vec![
-      vec![
-        (
-          Some((
-            ratatui::style::Color::Yellow,
-            ratatui::style::Modifier::BOLD,
-          )),
-          "↑/↓, j/k",
-        ),
-        (None, " - Navigate user list"),
-      ],
-      vec![
-        (
-          Some((
-            ratatui::style::Color::Yellow,
-            ratatui::style::Modifier::BOLD,
-          )),
-          "Enter",
-        ),
-        (None, " - Add new user or edit selected user"),
-      ],
-      vec![
-        (
-          Some((
-            ratatui::style::Color::Yellow,
-            ratatui::style::Modifier::BOLD,
-          )),
-          "Tab",
-        ),
-        (None, " - Switch between user list and buttons"),
-      ],
-      vec![
-        (
-          Some((
-            ratatui::style::Color::Yellow,
-            ratatui::style::Modifier::BOLD,
-          )),
-          "Esc",
-        ),
-        (None, " - Return to main menu"),
-      ],
-      vec![
-        (
-          Some((
-            ratatui::style::Color::Yellow,
-            ratatui::style::Modifier::BOLD,
-          )),
-          "?",
-        ),
-        (None, " - Show this help"),
-      ],
-      vec![(None, "")],
-      vec![(None, "Create user accounts for your NixOS system.")],
-      vec![(
-        None,
-        "Select 'Add a new user' to create accounts, or select",
-      )],
-      vec![(None, "an existing user to modify their settings.")],
-    ]);
-    let help_modal = HelpModal::new("User Accounts", help_content);
-    Self {
-      user_table,
-      buttons,
-      help_modal,
-    }
-  }
-  pub fn display_widget(installer: &mut Installer) -> Option<Box<dyn ConfigWidget>> {
-    let users = installer.users.clone();
-    if users.is_empty() {
-      return None;
-    }
-    Some(Box::new(TableWidget::new(
-      "Users",
-      vec![Constraint::Percentage(50), Constraint::Percentage(50)],
-      vec!["Username".to_string(), "Groups".to_string()],
-      users.into_iter().map(|u| u.as_table_row()).collect(),
-    )))
-  }
-  pub fn page_info<'a>() -> (String, Vec<Line<'a>>) {
-    let title = "User Accounts".to_string();
-    let description = vec![Line::from("Manage user accounts for the system.")];
-    (title, description)
-  }
-}
-
-impl Page for UserAccounts {
-  fn render(
-    &mut self,
-    installer: &mut super::Installer,
-    f: &mut ratatui::Frame,
-    area: ratatui::prelude::Rect,
-  ) {
-    let chunks = ratatui::layout::Layout::default()
-      .direction(ratatui::layout::Direction::Vertical)
-      .margin(1)
-      .constraints(
-        [
-          ratatui::layout::Constraint::Percentage(60),
-          ratatui::layout::Constraint::Percentage(40),
-        ]
-        .as_ref(),
-      )
-      .split(area);
-    let mut rows: Vec<Vec<String>> = installer
-      .users
-      .clone()
-      .into_iter()
-      .map(|u| u.as_table_row())
-      .collect();
-    rows.insert(0, vec!["Add a new user".into(), "".into()]);
-    self.user_table.set_rows(rows);
-    self.user_table.fix_selection();
-    self.user_table.render(f, chunks[0]);
-    self.buttons.render(f, chunks[1]);
-
-    // Render help modal on top
-    self.help_modal.render(f, area);
-  }
-
-  fn handle_input(
-    &mut self,
-    installer: &mut super::Installer,
-    event: ratatui::crossterm::event::KeyEvent,
-  ) -> Signal {
-    match event.code {
-      KeyCode::Char('?') => {
-        self.help_modal.toggle();
-        return Signal::Wait;
-      }
-      KeyCode::Esc if self.help_modal.visible => {
-        self.help_modal.hide();
-        return Signal::Wait;
-      }
-      _ if self.help_modal.visible => {
-        return Signal::Wait;
-      }
-      _ => {}
-    }
-
-    if self.user_table.is_focused() {
-      match event.code {
-        KeyCode::Char('j') | KeyCode::Down => {
-          if !self.user_table.next_row() {
-            self.user_table.unfocus();
-            self.buttons.focus();
-            self.buttons.first_child();
-          }
-          Signal::Wait
-        }
-        KeyCode::Char('k') | KeyCode::Up => {
-          if !self.user_table.previous_row() {
-            self.user_table.unfocus();
-            self.buttons.focus();
-            self.buttons.last_child();
-          }
-          Signal::Wait
-        }
-        KeyCode::Enter => {
-          let Some(selected_user) = self.user_table.selected_row() else {
-            return Signal::Error(anyhow::anyhow!("No user selected"));
-          };
-          if selected_user == 0 {
-            // Add a new user
-            Signal::Push(Box::new(AddUser::new()))
-          } else {
-            let groups = installer
-              .users
-              .get(selected_user - 1)
-              .map(|u| u.groups.clone())
-              .unwrap_or_default();
-            Signal::Push(Box::new(AlterUser::new(selected_user - 1, groups)))
-          }
-        }
-        KeyCode::Esc | KeyCode::Char('q') => Signal::Pop,
-        _ => Signal::Wait,
-      }
-    } else if self.buttons.is_focused() {
-      match event.code {
-        KeyCode::Char('j') | KeyCode::Down => {
-          if !self.buttons.next_child() {
-            self.buttons.unfocus();
-            self.user_table.focus();
-            self.user_table.first_row();
-          }
-          Signal::Wait
-        }
-        KeyCode::Char('k') | KeyCode::Up => {
-          if !self.buttons.prev_child() {
-            self.buttons.unfocus();
-            self.user_table.focus();
-            self.user_table.last_row();
-          }
-          Signal::Wait
-        }
-        KeyCode::Enter => {
-          match self.buttons.selected_child() {
-            Some(0) => {
-              // Back
-              Signal::Pop
-            }
-            _ => Signal::Wait,
-          }
-        }
-        KeyCode::Esc | KeyCode::Char('q') => Signal::Pop,
-        _ => Signal::Wait,
-      }
-    } else {
-      self.buttons.focus();
-      Signal::Wait
-    }
-  }
-
-  fn get_help_content(&self) -> (String, Vec<Line<'_>>) {
-    let help_content = styled_block(vec![
-      vec![
-        (
-          Some((
-            ratatui::style::Color::Yellow,
-            ratatui::style::Modifier::BOLD,
-          )),
-          "↑/↓, j/k",
-        ),
-        (None, " - Navigate user list"),
-      ],
-      vec![
-        (
-          Some((
-            ratatui::style::Color::Yellow,
-            ratatui::style::Modifier::BOLD,
-          )),
-          "Enter",
-        ),
-        (None, " - Add new user or edit selected user"),
-      ],
-      vec![
-        (
-          Some((
-            ratatui::style::Color::Yellow,
-            ratatui::style::Modifier::BOLD,
-          )),
-          "Tab",
-        ),
-        (None, " - Switch between user list and buttons"),
-      ],
-      vec![
-        (
-          Some((
-            ratatui::style::Color::Yellow,
-            ratatui::style::Modifier::BOLD,
-          )),
-          "Esc",
-        ),
-        (None, " - Return to main menu"),
-      ],
-      vec![
-        (
-          Some((
-            ratatui::style::Color::Yellow,
-            ratatui::style::Modifier::BOLD,
-          )),
-          "?",
-        ),
-        (None, " - Show this help"),
-      ],
-      vec![(None, "")],
-      vec![(None, "Create user accounts for your NixOS system.")],
-      vec![(
-        None,
-        "Select 'Add a new user' to create accounts, or select",
-      )],
-      vec![(None, "an existing user to modify their settings.")],
-    ]);
-    ("User Accounts".to_string(), help_content)
-  }
->>>>>>> 221c66f5
 }
 
 pub struct AddUser {
@@ -647,7 +354,6 @@
 }
 
 impl Page for AddUser {
-<<<<<<< HEAD
 	fn render(&mut self, _installer: &mut super::Installer, f: &mut ratatui::Frame, area: ratatui::prelude::Rect) {
 		let hor_chunks = ratatui::layout::Layout::default()
 			.direction(ratatui::layout::Direction::Horizontal)
@@ -813,253 +519,6 @@
 		]);
 		("Add User".to_string(), help_content)
 	}
-=======
-  fn render(
-    &mut self,
-    _installer: &mut super::Installer,
-    f: &mut ratatui::Frame,
-    area: ratatui::prelude::Rect,
-  ) {
-    let hor_chunks = ratatui::layout::Layout::default()
-      .direction(ratatui::layout::Direction::Horizontal)
-      .margin(2)
-      .constraints(
-        [
-          ratatui::layout::Constraint::Percentage(25),
-          ratatui::layout::Constraint::Percentage(50),
-          ratatui::layout::Constraint::Percentage(25),
-        ]
-        .as_ref(),
-      )
-      .split(area);
-    let chunks = ratatui::layout::Layout::default()
-      .direction(ratatui::layout::Direction::Vertical)
-      .margin(1)
-      .constraints(
-        [
-          ratatui::layout::Constraint::Length(3),
-          ratatui::layout::Constraint::Length(3),
-          ratatui::layout::Constraint::Length(3),
-          ratatui::layout::Constraint::Min(0),
-        ]
-        .as_ref(),
-      )
-      .split(hor_chunks[1]);
-    self.name_input.render(f, chunks[0]);
-    self.pass_input.render(f, chunks[1]);
-    self.pass_confirm.render(f, chunks[2]);
-
-    // Render help modal on top
-    self.help_modal.render(f, area);
-  }
-
-  fn handle_input(
-    &mut self,
-    installer: &mut super::Installer,
-    event: ratatui::crossterm::event::KeyEvent,
-  ) -> Signal {
-    match event.code {
-      KeyCode::Char('?') => {
-        self.help_modal.toggle();
-        return Signal::Wait;
-      }
-      KeyCode::Esc if self.help_modal.visible => {
-        self.help_modal.hide();
-        return Signal::Wait;
-      }
-      _ if self.help_modal.visible => {
-        return Signal::Wait;
-      }
-      _ => {}
-    }
-
-    if event.code == KeyCode::Tab {
-      self.cycle_forward();
-      return Signal::Wait;
-    } else if event.code == KeyCode::BackTab {
-      self.cycle_backward();
-      return Signal::Wait;
-    }
-
-    if self.name_input.is_focused() {
-      match event.code {
-        KeyCode::Enter => {
-          if let Some(name) = self.name_input.get_value() {
-            let Some(name) = name.as_str() else {
-              self.name_input.error("Username cannot be empty");
-              return Signal::Wait;
-            };
-            if name.is_empty() {
-              self.name_input.error("Username cannot be empty");
-              return Signal::Wait;
-            }
-            self.username = Some(name.to_string());
-            self.name_input.unfocus();
-            self.pass_input.focus();
-            Signal::Wait
-          } else {
-            self.name_input.error("Username cannot be empty");
-            Signal::Wait
-          }
-        }
-        KeyCode::Esc => Signal::Pop,
-        _ => self.name_input.handle_input(event),
-      }
-    } else if self.pass_input.is_focused() {
-      match event.code {
-        KeyCode::Enter => {
-          if let Some(pass) = self.pass_input.get_value() {
-            let Some(pass) = pass.as_str() else {
-              self.pass_input.error("Password cannot be empty");
-              return Signal::Wait;
-            };
-            if pass.is_empty() {
-              self.pass_input.error("Password cannot be empty");
-              return Signal::Wait;
-            }
-            self.pass_input.unfocus();
-            self.pass_confirm.focus();
-            Signal::Wait
-          } else {
-            self.pass_input.error("Password cannot be empty");
-            Signal::Wait
-          }
-        }
-        _ => self.pass_input.handle_input(event),
-      }
-    } else if self.pass_confirm.is_focused() {
-      match event.code {
-        KeyCode::Enter => {
-          if let Some(pass) = self.pass_input.get_value() {
-            let Some(pass) = pass.as_str() else {
-              self.pass_input.error("Password cannot be empty");
-              return Signal::Wait;
-            };
-            if let Some(confirm) = self.pass_confirm.get_value() {
-              let Some(confirm) = confirm.as_str() else {
-                self
-                  .pass_confirm
-                  .error("Password confirmation cannot be empty");
-                return Signal::Wait;
-              };
-              if pass != confirm {
-                self.pass_confirm.error("Passwords do not match");
-                self.pass_input.clear();
-                self.pass_confirm.clear();
-                return Signal::Wait;
-              }
-              let hashed = match super::RootPassword::mkpasswd(pass.to_string()) {
-                Ok(h) => h,
-                Err(e) => {
-                  return Signal::Error(anyhow::anyhow!("Failed to hash password: {}", e));
-                }
-              };
-
-              installer.users.push(User {
-                username: self.username.clone().unwrap_or_default(),
-                password_hash: hashed,
-                groups: vec![],
-              });
-              Signal::Pop
-            } else {
-              self
-                .pass_confirm
-                .error("Password confirmation cannot be empty");
-              return Signal::Wait;
-            }
-          } else {
-            self.pass_input.error("Password cannot be empty");
-            return Signal::Wait;
-          }
-        }
-        _ => self.pass_confirm.handle_input(event),
-      }
-    } else {
-      self.name_input.focus();
-      Signal::Wait
-    }
-  }
-
-  fn get_help_content(&self) -> (String, Vec<Line<'_>>) {
-    let help_content = styled_block(vec![
-      vec![
-        (
-          Some((
-            ratatui::style::Color::Yellow,
-            ratatui::style::Modifier::BOLD,
-          )),
-          "Tab",
-        ),
-        (None, " - Move to next field"),
-      ],
-      vec![
-        (
-          Some((
-            ratatui::style::Color::Yellow,
-            ratatui::style::Modifier::BOLD,
-          )),
-          "Shift+Tab",
-        ),
-        (None, " - Move to previous field"),
-      ],
-      vec![
-        (
-          Some((
-            ratatui::style::Color::Yellow,
-            ratatui::style::Modifier::BOLD,
-          )),
-          "Enter",
-        ),
-        (None, " - Create user account"),
-      ],
-      vec![
-        (
-          Some((
-            ratatui::style::Color::Yellow,
-            ratatui::style::Modifier::BOLD,
-          )),
-          "Esc",
-        ),
-        (None, " - Cancel and return"),
-      ],
-      vec![
-        (
-          Some((
-            ratatui::style::Color::Yellow,
-            ratatui::style::Modifier::BOLD,
-          )),
-          "←/→",
-        ),
-        (None, " - Move cursor in text field"),
-      ],
-      vec![
-        (
-          Some((
-            ratatui::style::Color::Yellow,
-            ratatui::style::Modifier::BOLD,
-          )),
-          "Home/End",
-        ),
-        (None, " - Jump to field beginning/end"),
-      ],
-      vec![
-        (
-          Some((
-            ratatui::style::Color::Yellow,
-            ratatui::style::Modifier::BOLD,
-          )),
-          "?",
-        ),
-        (None, " - Show this help"),
-      ],
-      vec![(None, "")],
-      vec![(None, "Create a new user account for your NixOS system.")],
-      vec![(None, "Enter username, password, and confirm password.")],
-      vec![(None, "Passwords are hidden during entry for security.")],
-    ]);
-    ("Add User".to_string(), help_content)
-  }
->>>>>>> 221c66f5
 }
 
 pub struct AlterUser {
@@ -1082,7 +541,6 @@
 }
 
 impl AlterUser {
-<<<<<<< HEAD
 	pub fn new(selected_user_idx: usize, groups: Vec<String>) -> Self {
 		let buttons = vec![
 			Box::new(Button::new("Change username")) as Box<dyn ConfigWidget>,
@@ -1563,615 +1021,4 @@
 		]);
 		("Alter User".to_string(), help_content)
 	}
-=======
-  pub fn new(selected_user_idx: usize, groups: Vec<String>) -> Self {
-    let buttons = vec![
-      Box::new(Button::new("Change username")) as Box<dyn ConfigWidget>,
-      Box::new(Button::new("Change password")) as Box<dyn ConfigWidget>,
-      Box::new(Button::new("Edit Groups")) as Box<dyn ConfigWidget>,
-      Box::new(Button::new("Delete user")) as Box<dyn ConfigWidget>,
-    ];
-    let mut buttons = WidgetBox::button_menu(buttons);
-    buttons.focus();
-    let help_content = styled_block(vec![
-      vec![
-        (
-          Some((
-            ratatui::style::Color::Yellow,
-            ratatui::style::Modifier::BOLD,
-          )),
-          "↑/↓, j/k",
-        ),
-        (None, " - Navigate menu options"),
-      ],
-      vec![
-        (
-          Some((
-            ratatui::style::Color::Yellow,
-            ratatui::style::Modifier::BOLD,
-          )),
-          "Enter",
-        ),
-        (None, " - Select option"),
-      ],
-      vec![
-        (
-          Some((
-            ratatui::style::Color::Yellow,
-            ratatui::style::Modifier::BOLD,
-          )),
-          "Tab",
-        ),
-        (None, " - Navigate between fields"),
-      ],
-      vec![
-        (
-          Some((
-            ratatui::style::Color::Yellow,
-            ratatui::style::Modifier::BOLD,
-          )),
-          "Esc",
-        ),
-        (None, " - Return to previous menu"),
-      ],
-      vec![
-        (
-          Some((
-            ratatui::style::Color::Yellow,
-            ratatui::style::Modifier::BOLD,
-          )),
-          "?",
-        ),
-        (None, " - Show this help"),
-      ],
-      vec![(None, "")],
-      vec![(
-        None,
-        "Modify an existing user account. Choose from changing",
-      )],
-      vec![(None, "username, password, groups, or deleting the user.")],
-    ]);
-    let help_modal = HelpModal::new("Alter User", help_content);
-    Self {
-      selected_user: selected_user_idx,
-      buttons,
-      name_input: LineEditor::new("New username", None::<&str>),
-      pass_input: LineEditor::new("New password", None::<&str>).secret(true),
-      pass_confirm: LineEditor::new("Confirm password", None::<&str>).secret(true),
-      group_name_input: LineEditor::new("Add group", None::<&str>),
-      group_list: StrList::new("Groups", groups),
-      help_modal,
-    }
-  }
-  pub fn render_main_menu(&mut self, f: &mut ratatui::Frame, area: ratatui::prelude::Rect) {
-    let vert_chunks = Layout::default()
-      .direction(Direction::Vertical)
-      .constraints([Constraint::Percentage(50), Constraint::Percentage(50)].as_ref())
-      .split(area);
-    let hor_chunks = Layout::default()
-      .direction(Direction::Horizontal)
-      .margin(2)
-      .constraints(
-        [
-          Constraint::Percentage(40),
-          Constraint::Percentage(20),
-          Constraint::Percentage(40),
-        ]
-        .as_ref(),
-      )
-      .split(vert_chunks[0]);
-    self.buttons.render(f, hor_chunks[1]);
-  }
-  pub fn render_name_change(&mut self, f: &mut ratatui::Frame, area: ratatui::prelude::Rect) {
-    let chunks = Layout::default()
-      .direction(Direction::Vertical)
-      .margin(2)
-      .constraints([Constraint::Length(5), Constraint::Min(0)].as_ref())
-      .split(area);
-    let hor_chunks = Layout::default()
-      .direction(Direction::Horizontal)
-      .margin(2)
-      .constraints(
-        [
-          Constraint::Percentage(25),
-          Constraint::Percentage(50),
-          Constraint::Percentage(25),
-        ]
-        .as_ref(),
-      )
-      .split(chunks[0]);
-    self.name_input.render(f, hor_chunks[1]);
-  }
-  pub fn render_pass_change(&mut self, f: &mut ratatui::Frame, area: ratatui::prelude::Rect) {
-    let chunks = Layout::default()
-      .direction(Direction::Vertical)
-      .margin(2)
-      .constraints(
-        [
-          Constraint::Length(7), // pass input uses this chunk
-          Constraint::Length(7), // pass confirmation uses this chunk
-          Constraint::Min(0),
-        ]
-        .as_ref(),
-      )
-      .split(area);
-    let hor_chunks1 = Layout::default()
-      .direction(Direction::Horizontal)
-      .margin(2)
-      .constraints(
-        [
-          Constraint::Percentage(25),
-          Constraint::Percentage(50), // pass input goes here
-          Constraint::Percentage(25),
-        ]
-        .as_ref(),
-      )
-      .split(chunks[0]);
-    let hor_chunks2 = Layout::default()
-      .direction(Direction::Horizontal)
-      .margin(2)
-      .constraints(
-        [
-          Constraint::Percentage(25),
-          Constraint::Percentage(50), // pass confirmation goes here
-          Constraint::Percentage(25),
-        ]
-        .as_ref(),
-      )
-      .split(chunks[1]);
-    self.pass_input.render(f, hor_chunks1[1]);
-    self.pass_confirm.render(f, hor_chunks2[1]);
-  }
-  pub fn render_edit_groups(
-    &mut self,
-    _installer: &mut super::Installer,
-    f: &mut ratatui::Frame,
-    area: ratatui::prelude::Rect,
-  ) {
-    let hor_chunks = Layout::default()
-      .direction(Direction::Horizontal)
-      .margin(2)
-      .constraints([Constraint::Percentage(50), Constraint::Percentage(50)].as_ref())
-      .split(area);
-    let line_editor_chunks = Layout::default()
-      .direction(Direction::Vertical)
-      .constraints(
-        [
-          Constraint::Length(5),
-          Constraint::Percentage(80),
-          Constraint::Min(7),
-        ]
-        .as_ref(),
-      )
-      .split(hor_chunks[0]);
-    let help_box = InfoBox::new(
-      "Help",
-      styled_block(vec![
-        vec![
-          (None, "Use "),
-          (HIGHLIGHT, "tab "),
-          (None, "to switch between new group input and group list"),
-        ],
-        vec![
-          (None, "Pressing "),
-          (HIGHLIGHT, "enter "),
-          (None, "on an existing group will delete it."),
-        ],
-        vec![
-          (None, "Adding the '"),
-          (HIGHLIGHT, "wheel"),
-          (None, "' group enables the use of "),
-          (HIGHLIGHT, "sudo"),
-          (None, "."),
-        ],
-      ]),
-    );
-    self.group_name_input.render(f, line_editor_chunks[0]);
-    help_box.render(f, line_editor_chunks[2]);
-    self.group_list.render(f, hor_chunks[1]);
-  }
-  pub fn handle_input_main_menu(
-    &mut self,
-    installer: &mut super::Installer,
-    event: ratatui::crossterm::event::KeyEvent,
-  ) -> Signal {
-    match event.code {
-      KeyCode::Char('j') | KeyCode::Down => {
-        if !self.buttons.next_child() {
-          self.buttons.first_child();
-        }
-        Signal::Wait
-      }
-      KeyCode::Char('k') | KeyCode::Up => {
-        if !self.buttons.prev_child() {
-          self.buttons.last_child();
-        }
-        Signal::Wait
-      }
-      KeyCode::Enter => {
-        match self.buttons.selected_child() {
-          Some(0) => {
-            // Change username
-            self.buttons.unfocus();
-            self.name_input.focus();
-            Signal::Wait
-          }
-          Some(1) => {
-            // Change password
-            self.buttons.unfocus();
-            self.pass_input.focus();
-            Signal::Wait
-          }
-          Some(2) => {
-            // Edit groups
-            self.buttons.unfocus();
-            self.group_name_input.focus();
-            Signal::Wait
-          }
-          Some(3) => {
-            // Delete user
-            if self.selected_user < installer.users.len() {
-              installer.users.remove(self.selected_user);
-            }
-            Signal::Pop
-          }
-          _ => Signal::Wait,
-        }
-      }
-      KeyCode::Esc | KeyCode::Char('q') => Signal::Pop,
-      _ => Signal::Wait,
-    }
-  }
-  pub fn handle_input_name_change(
-    &mut self,
-    installer: &mut super::Installer,
-    event: ratatui::crossterm::event::KeyEvent,
-  ) -> Signal {
-    match event.code {
-      KeyCode::Enter => {
-        if let Some(name) = self.name_input.get_value() {
-          let Some(name) = name.as_str() else {
-            self.name_input.error("Username cannot be empty");
-            return Signal::Wait;
-          };
-          if name.is_empty() {
-            self.name_input.error("Username cannot be empty");
-            return Signal::Wait;
-          }
-          if self.selected_user < installer.users.len() {
-            installer.users[self.selected_user].username = name.to_string();
-          }
-          self.name_input.unfocus();
-          self.buttons.focus();
-          Signal::Wait
-        } else {
-          self.name_input.error("Username cannot be empty");
-          Signal::Wait
-        }
-      }
-      KeyCode::Esc | KeyCode::Char('q') => {
-        self.name_input.unfocus();
-        self.buttons.focus();
-        Signal::Wait
-      }
-      _ => self.name_input.handle_input(event),
-    }
-  }
-  pub fn handle_input_pass_change(
-    &mut self,
-    installer: &mut super::Installer,
-    event: ratatui::crossterm::event::KeyEvent,
-  ) -> Signal {
-    if self.pass_input.is_focused() {
-      match event.code {
-        KeyCode::Tab => {
-          self.pass_input.unfocus();
-          self.pass_confirm.focus();
-          Signal::Wait
-        }
-        KeyCode::Enter => {
-          if let Some(pass) = self.pass_input.get_value() {
-            let Some(pass) = pass.as_str() else {
-              self.pass_input.error("Password cannot be empty");
-              return Signal::Wait;
-            };
-            if pass.is_empty() {
-              self.pass_input.error("Password cannot be empty");
-              return Signal::Wait;
-            }
-            self.pass_input.unfocus();
-            self.pass_confirm.focus();
-            Signal::Wait
-          } else {
-            self.pass_input.error("Password cannot be empty");
-            Signal::Wait
-          }
-        }
-        KeyCode::Esc => {
-          self.pass_input.unfocus();
-          self.buttons.focus();
-          Signal::Wait
-        }
-        _ => self.pass_input.handle_input(event),
-      }
-    } else if self.pass_confirm.is_focused() {
-      match event.code {
-        KeyCode::Tab => {
-          self.pass_confirm.unfocus();
-          self.pass_input.focus();
-          Signal::Wait
-        }
-        KeyCode::Esc => {
-          self.pass_confirm.unfocus();
-          self.buttons.focus();
-          Signal::Wait
-        }
-        KeyCode::Enter => {
-          if let Some(pass) = self.pass_input.get_value() {
-            let Some(pass) = pass.as_str() else {
-              self.pass_input.error("Password cannot be empty");
-              return Signal::Wait;
-            };
-            if let Some(confirm) = self.pass_confirm.get_value() {
-              let Some(confirm) = confirm.as_str() else {
-                self
-                  .pass_confirm
-                  .error("Password confirmation cannot be empty");
-                return Signal::Wait;
-              };
-              if pass != confirm {
-                self.pass_confirm.error("Passwords do not match");
-                self.pass_input.clear();
-                self.pass_confirm.clear();
-                return Signal::Wait;
-              }
-              let hashed = match super::RootPassword::mkpasswd(pass.to_string()) {
-                Ok(h) => h,
-                Err(e) => {
-                  return Signal::Error(anyhow::anyhow!("Failed to hash password: {}", e));
-                }
-              };
-              if self.selected_user < installer.users.len() {
-                installer.users[self.selected_user].password_hash = hashed;
-              }
-              self.pass_confirm.unfocus();
-              self.buttons.focus();
-              Signal::Wait
-            } else {
-              self
-                .pass_confirm
-                .error("Password confirmation cannot be empty");
-              return Signal::Wait;
-            }
-          } else {
-            self.pass_input.error("Password cannot be empty");
-            return Signal::Wait;
-          }
-        }
-        _ => self.pass_confirm.handle_input(event),
-      }
-    } else {
-      self.pass_input.focus();
-      Signal::Wait
-    }
-  }
-  pub fn handle_input_edit_groups(
-    &mut self,
-    installer: &mut super::Installer,
-    event: ratatui::crossterm::event::KeyEvent,
-  ) -> Signal {
-    if self.group_name_input.is_focused() {
-      match event.code {
-        KeyCode::Enter => {
-          if let Some(group) = self.group_name_input.get_value() {
-            let Some(group) = group.as_str() else {
-              self.group_name_input.error("Group name cannot be empty");
-              return Signal::Wait;
-            };
-            if group.is_empty() {
-              self.group_name_input.error("Group name cannot be empty");
-              return Signal::Wait;
-            }
-            if self.selected_user < installer.users.len() {
-              let user = &mut installer.users[self.selected_user];
-              if !user.groups.contains(&group.to_string()) {
-                user.groups.push(group.to_string());
-              } else {
-                self.group_name_input.error("User already in group");
-                return Signal::Wait;
-              }
-            }
-            self.group_name_input.clear();
-            self
-              .group_list
-              .set_items(installer.users[self.selected_user].groups.clone());
-            Signal::Wait
-          } else {
-            self.group_name_input.error("Group name cannot be empty");
-            Signal::Wait
-          }
-        }
-        KeyCode::Tab => {
-          if !self.group_list.is_empty() {
-            self.group_name_input.unfocus();
-            self.group_list.focus();
-          }
-          Signal::Wait
-        }
-        KeyCode::Esc => {
-          self.group_name_input.unfocus();
-          self.buttons.focus();
-          Signal::Wait
-        }
-        _ => self.group_name_input.handle_input(event),
-      }
-    } else if self.group_list.is_focused() {
-      // Enter deletes items from the list
-      match event.code {
-        KeyCode::Char('j') | KeyCode::Down => {
-          if !self.group_list.next_item() {
-            self.group_list.first_item();
-          }
-          Signal::Wait
-        }
-        KeyCode::Char('k') | KeyCode::Up => {
-          if !self.group_list.previous_item() {
-            self.group_list.last_item();
-          }
-          Signal::Wait
-        }
-        KeyCode::Enter => {
-          if let Some(selected) = self.group_list.selected_item() {
-            if self.selected_user < installer.users.len() {
-              let user = &mut installer.users[self.selected_user];
-              user.groups.retain(|g| g != selected);
-              self.group_list.set_items(user.groups.clone());
-            }
-          }
-
-          if self.group_list.is_empty() {
-            self.group_list.unfocus();
-            self.group_name_input.focus();
-          }
-          Signal::Wait
-        }
-        KeyCode::Tab => {
-          self.group_list.unfocus();
-          self.group_name_input.focus();
-          Signal::Wait
-        }
-        KeyCode::Esc | KeyCode::Char('q') => {
-          self.group_list.unfocus();
-          self.buttons.focus();
-          Signal::Wait
-        }
-        _ => Signal::Wait,
-      }
-    } else {
-      self.group_name_input.focus();
-      Signal::Wait
-    }
-  }
-}
-
-impl Page for AlterUser {
-  fn render(
-    &mut self,
-    installer: &mut super::Installer,
-    f: &mut ratatui::Frame,
-    area: ratatui::prelude::Rect,
-  ) {
-    if self.buttons.is_focused() {
-      self.render_main_menu(f, area);
-    } else if self.name_input.is_focused() {
-      self.render_name_change(f, area);
-    } else if self.pass_input.is_focused() || self.pass_confirm.is_focused() {
-      self.render_pass_change(f, area);
-    } else if self.group_name_input.is_focused() || self.group_list.is_focused() {
-      self.render_edit_groups(installer, f, area);
-    } else {
-      self.buttons.focus();
-      self.render_main_menu(f, area);
-    }
-
-    // Render help modal on top
-    self.help_modal.render(f, area);
-  }
-
-  fn handle_input(
-    &mut self,
-    installer: &mut super::Installer,
-    event: ratatui::crossterm::event::KeyEvent,
-  ) -> Signal {
-    match event.code {
-      KeyCode::Char('?') => {
-        self.help_modal.toggle();
-        return Signal::Wait;
-      }
-      KeyCode::Esc if self.help_modal.visible => {
-        self.help_modal.hide();
-        return Signal::Wait;
-      }
-      _ if self.help_modal.visible => {
-        return Signal::Wait;
-      }
-      _ => {}
-    }
-
-    if self.buttons.is_focused() {
-      self.handle_input_main_menu(installer, event)
-    } else if self.name_input.is_focused() {
-      self.handle_input_name_change(installer, event)
-    } else if self.pass_input.is_focused() || self.pass_confirm.is_focused() {
-      self.handle_input_pass_change(installer, event)
-    } else if self.group_name_input.is_focused() || self.group_list.is_focused() {
-      self.handle_input_edit_groups(installer, event)
-    } else {
-      self.buttons.focus();
-      Signal::Wait
-    }
-  }
-
-  fn get_help_content(&self) -> (String, Vec<Line<'_>>) {
-    let help_content = styled_block(vec![
-      vec![
-        (
-          Some((
-            ratatui::style::Color::Yellow,
-            ratatui::style::Modifier::BOLD,
-          )),
-          "↑/↓, j/k",
-        ),
-        (None, " - Navigate menu options"),
-      ],
-      vec![
-        (
-          Some((
-            ratatui::style::Color::Yellow,
-            ratatui::style::Modifier::BOLD,
-          )),
-          "Enter",
-        ),
-        (None, " - Select option"),
-      ],
-      vec![
-        (
-          Some((
-            ratatui::style::Color::Yellow,
-            ratatui::style::Modifier::BOLD,
-          )),
-          "Tab",
-        ),
-        (None, " - Navigate between fields"),
-      ],
-      vec![
-        (
-          Some((
-            ratatui::style::Color::Yellow,
-            ratatui::style::Modifier::BOLD,
-          )),
-          "Esc",
-        ),
-        (None, " - Return to previous menu"),
-      ],
-      vec![
-        (
-          Some((
-            ratatui::style::Color::Yellow,
-            ratatui::style::Modifier::BOLD,
-          )),
-          "?",
-        ),
-        (None, " - Show this help"),
-      ],
-      vec![(None, "")],
-      vec![(
-        None,
-        "Modify an existing user account. Choose from changing",
-      )],
-      vec![(None, "username, password, groups, or deleting the user.")],
-    ]);
-    ("Alter User".to_string(), help_content)
-  }
->>>>>>> 221c66f5
 }